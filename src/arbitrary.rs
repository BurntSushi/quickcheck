--- conflicted
+++ resolved
@@ -23,13 +23,9 @@
 ///
 /// A value with type satisfying the `Gen` trait can be constructed with the
 /// `gen` function in this crate.
-<<<<<<< HEAD
-pub trait Gen : RngCore {
+pub trait Gen: RngCore {
     /// Controls the range of values of certain types created with this Gen.
     /// For an explaination of which types behave how, see Arbitrary
-=======
-pub trait Gen: RngCore {
->>>>>>> 7845a988
     fn size(&self) -> usize;
 }
 
@@ -1017,11 +1013,8 @@
     use std::hash::Hash;
     use std::num::Wrapping;
     use std::path::PathBuf;
-<<<<<<< HEAD
     use super::Arbitrary;
     use super::StdGen;
-=======
->>>>>>> 7845a988
 
     #[test]
     fn arby_unit() {
@@ -1063,47 +1056,16 @@
 
     #[test]
     fn arby_int() {
-<<<<<<< HEAD
         arby_int!(true, i8, i16, i32, i64, isize, i128);
-=======
-        rep(&mut || {
-            let n: isize = arby();
-            assert!(n >= -5 && n <= 5);
-        });
->>>>>>> 7845a988
     }
 
     #[test]
     fn arby_uint() {
-<<<<<<< HEAD
         arby_int!(false, u8, u16, u32, u64, usize, u128);
     }
 
     fn arby<A: Arbitrary>() -> A {
         Arbitrary::arbitrary(&mut StdGen::new(rand::thread_rng(), 5))
-=======
-        rep(&mut || {
-            let n: usize = arby();
-            assert!(n <= 5);
-        });
-    }
-
-    fn arby<A: super::Arbitrary>() -> A {
-        super::Arbitrary::arbitrary(&mut gen())
-    }
-
-    fn gen() -> super::StdGen<rand::rngs::ThreadRng> {
-        super::StdGen::new(rand::thread_rng(), 5)
-    }
-
-    fn rep<F>(f: &mut F)
-    where
-        F: FnMut() -> (),
-    {
-        for _ in 0..100 {
-            f()
-        }
->>>>>>> 7845a988
     }
 
     // Shrink testing.
