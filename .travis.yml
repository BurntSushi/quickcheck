--- conflicted
+++ resolved
@@ -1,10 +1,6 @@
 language: rust
 rust:
-<<<<<<< HEAD
-  - 1.24.1
-=======
   - 1.30.0
->>>>>>> 55307ecb
   - stable
   - beta
   - nightly
@@ -12,14 +8,7 @@
   - cargo build --verbose
   - cargo test --verbose
   - cargo doc
-<<<<<<< HEAD
-  - if [ "$TRAVIS_RUST_VERSION" = "nightly" ]; then
-      cargo build --verbose --manifest-path quickcheck_macros/Cargo.toml;
-      cargo test --verbose --manifest-path quickcheck_macros/Cargo.toml;
-    fi
-  - cargo build --verbose --manifest-path quickcheck_derive/Cargo.toml;
-  - cargo test --verbose --manifest-path quickcheck_derive/Cargo.toml;
-=======
   - cargo build --verbose --manifest-path quickcheck_macros/Cargo.toml
   - cargo test --verbose --manifest-path quickcheck_macros/Cargo.toml
->>>>>>> 55307ecb
+  - cargo build --verbose --manifest-path quickcheck_derive/Cargo.toml;
+  - cargo test --verbose --manifest-path quickcheck_derive/Cargo.toml;